--- conflicted
+++ resolved
@@ -240,11 +240,7 @@
             name = str(index).zfill(3)
             link = '%s-%s.fit' % (SDSS.TEMPLATES, name)
             results.append(fits.open(link, ignore_missing_end=True))
-<<<<<<< HEAD
-                    
-=======
-
->>>>>>> 126e26c4
+
         return results
     
     @class_or_instance    
@@ -267,5 +263,6 @@
             return None
         else:
             return Table(response)   
+
         
         