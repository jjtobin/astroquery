--- conflicted
+++ resolved
@@ -33,13 +33,6 @@
 from ..query import BaseQuery, QueryWithLogin, BaseVOQuery
 from . import conf, auth_urls, tap_urls
 from astroquery.exceptions import CorruptDataWarning
-<<<<<<< HEAD
-from .tapsql import (_gen_pos_sql, _gen_str_sql, _gen_numeric_sql,
-=======
-from ..alma.tapsql import (_gen_str_sql, _gen_numeric_sql,
->>>>>>> 4ea05c84
-                     _gen_band_list_sql, _gen_datetime_sql, _gen_pol_sql, _gen_pub_sql,
-                     _gen_science_sql, _gen_spec_res_sql, ALMA_DATE_FORMAT)
 from .tapsql import (_gen_pos_sql)
 
 __all__ = {'NraoClass',}
