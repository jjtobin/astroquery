0.3.9 (unreleased)
------------------

- WFAU: Added QSL constraints parameter [#1259]
- ATOMIC: fix several bugs for using Quantited for the range parameters. [#1187]
- ESASKY: get_maps() accepts dict or list of (name, Table) pairs as input
  table list. [#1167]
- ESO: Catch exception on login when keyring fails to get a valid storage.
  [#1198]
- ESO: Add option to retrieve calibrations associated to data. [#1184]
- HITRAN: use class-based API [#824]
- JPL Horizons: Fix for missing total absolute magnitude or phase coefficient for comets [#1151]
- MAST: Enable converting list of products into S3 uris [#1126]
- New tool: MPC module can now request comet and asteroid ephemerides from the Minor Planet Ephemeris Service, and return a table of observatory codes and coordinates. [#1177]
- NASA_ADS: Use new API [#1162]
- VO_CONESEARCH: Service validator now uses new STScI VAO TAP registry. [#1114]
- Nasa Exoplanet Arhive: Add option to return all columns. [#1183]
- File download progress bar no longer displays when Astropy log level
  is set to "WARNING", "ERROR", or "CRITICAL". [#1188]
- New tool: CDS - added module to query the MOCServer, a CDS tool providing MOCs
  and meta data of various data-sets. [#1111]
- MAST: Updating HSC and Gaia catalog calls (bugfix) [#1203]
- JPLSpec: New query service for JPL Molecular Spectral Catalog. [#1170]
- Add docstring and signature for login. [#1199]
- JPLHorizons: JPL server protocol and epoch range bug fixes, user-defined
  location and additional ephemerides information added [#1207]
- MAST: Fixing bug in catalog criteria querues, and updating remote tests. [#1223]
- JPLSDB: New module for querying JPL's Small Body Database Browser [#1214]
- MAST: Fixing mrp_only but and changing default to False [#1238]
- SPLATALOGUE: Minor - utils & tests updated to match upstream change [#1236]
- FERMI: Switch to HTTPS [#1241]
<<<<<<< HEAD
- MAST: Add functionality for switching to auth.mast when it goes live [#1256]
=======
- utils: fix bug in ``parse_coordinates``, now strings that can be
  interpreted as coordinates are not sent through Sesame. When unit is not
  provided, degrees is now explicitely assumed. [#1252]

>>>>>>> d950234e

0.3.8 (2018-04-27)
------------------

- New tool ``jplhorizons``: JPL Horizons service to obtain ephemerides,
  orbital elements, and state vectors for Solar System objects. [#1023]
- New tool ``mpc``: MPC Module to query the Minor Planet Center web service.
  [#1064, #1077]
- New tool ``oac``: Open Astronomy Catalog API to obtain data products on
  supernovae, TDEs, and kilonovae. [#1053]
- New tool ``wfau`` and ``vsa``: Refactor of the UKIDSS query tool add full
  WFAU support.  [#984]
- ALMA: Adding support for band and polarization selection. [#1108]
- HEASARC: Add additional functionality and expand query capabilities. [#1047]
- GAIA: Default URL switched to DR2 and made configurable. [#1112]
- IRSA: Raise exceptions for exceeding output table size limit. [#1032]
- IRSA_DUST: Call over https. [#1069]
- LAMDA: Fix writer for Windows on Python 3. [#1059]
- MAST: Removing filesize checking due to unreliable filesize reporting in
  the database. [#1050]
- MAST: Added Catalogs class. [#1049]
- MAST: Enable downloading MAST HST data from S3. [#1040]
- SPLATALOGUE: Move to https as old HTTP post requests were broken. [#1076]
- UKIDSS: Update to DR10 as default database. [#984]
- utils.TAP: Add tool to check for phase of background job. [#1073]
- utils.TAP: Added redirect handling to sync jobs. [#1099]
- utils.TAP: Fix jobsIDs assignment. [#1105]
- VO_CONESEARCH: URL for validated services have changed. Old URL should still
  redirect but it is deprecated. [#1033]

0.3.7 (2018-01-25)
------------------

- New tool: Exoplanet Orbit Catalog, NASA Exoplanet Archive [#771]
- ESO: The upstream API changed.  We have adapted.  [#970]
- ESO: Added 'destination' keyword to Eso.retrieve_data(), to download files
  to a specific location (other than the cache). [#976]
- ESO: Fixed Eso.query_instrument() to use instrument specific query forms
  (it was using the main form before). [#976]
- ESO: Implemented Eso.query_main() to query all instruments with the main form
  (even the ones without a specific form). [#976]
- ESO: Disabled caching for all Eso.retrieve_data() operations. [#976]
- ESO: Removed deprecated Eso.data_retrieval() and Eso.query_survey().
  Please use Eso.retrieve_data() and Eso.query_surveys() instead. [#1019]
- ESO: Added configurable URL. [#1017]
- ESO: Fixed string related bugs. [#981]
- MAST: Added convenience function to list available missions. [#947]
- MAST: Added login capabilities [#982]
- MAST: Updated download functionality [#1004]
- MAST: Fixed no results bug [#1003]
- utils.tap: Made tkinter optional dependency. [#983]
- utils.tap: Fixed a bug in load_tables. [#990]
- vo_conesearch: Fixed bad query for service that cannot accept '&&'
  in URL. [#993]
- vo_conesearch: Removed broken services from default list. [#997, #1002]
- IRSA Dust: fix units in extinction by band table. [#1016]
- IRSA: Updated links that switched to use https. [#1010]
- NRAO: Allow multiple configurations, telescopes in queries [#1020]
- SIMBAD: adding 'get_query_payload' kwarg to all public methods to return
  the request parameters. [#962]
- CosmoSim: Fixed login service. [#999]
- utils: upgrade ``prepend_docstr_noreturns`` to work with multiple
  sections, and thus rename it to ``prepend_docstr_nosections``. [#988]
- Vizier: find_catalogs will now respect UCD specifications [#1000]
- ATOMIC: Added ability to select which rows are returned from the atomic
  line database. [#1006]
- ESASKY: Added Windows support, various bugfixes. [#1001, #977]
- GAMA: Updated to use the newer DR3 release. [#1005]

0.3.6 (2017-07-03)
------------------

- New tool: MAST - added module to access the Barbara A. Mikulski Archive
  for Space Telescopes. [#920, #937]
- LAMDA: Add function to write LAMDA-formatted Tables to a datafile. [#887]
- ALMA: Fix to queries and tests that were broken by changes in the archive.
  Note that as of April 2017, the archive is significantly broken and missing
  many data sets. [#888]
- SIMBAD: "dist" is now available as a valid votable field. [#849]
  Additional minor fixes. [#932,#892]
- SHA: fix bug with the coordinate handling. [#885]
- ``turn_off_internet`` and ``turn_on_internet`` is not available any more
  from the main ``utils`` namespace, use them directly from
  ``utils.testing_tools``. [#940]
- Added the 'verify' kwarg to ``Astroquery.request`` to provide a workaround
  for services that have HTTPS URLs but missing certificates. [#928]

0.3.5 (2017-03-29)
------------------

- New tool: Gaia - added module to access the European Space Agency Gaia
  Archive. (#836)
- New tool: VO Cone Search - added module to access Virtual Observatory's
  Simple Cone Search. This is ported from ``astropy.vo``. (#859)
- New utility: TAP/TAP+ - added Table Access Protocol utility and the ESAC
  Science Data Centre (ESDC) extension. (#836)
- Fix VizieR to respect specification to return default columns only (#792)
- SIMBAD queries allow multiple configurable parameters (#820)
- Add a capability to resume partially-completed downloads for services that
  support the http 'range' keyword.  Currently applied to ESO and ALMA
  (#812,#876)
- SIMBAD now supports vectorized region queries.  A list of coordinates can be
  sent to SIMBAD simultaneously.  Users will also be warned if they submit
  queries with >10000 entries, which is the SIMBAD-recommended upper limit.
  Also, SIMBAD support has noted that any IP submitting >6 queries/second
  will be soft-banned, so we have added a warning to this effect in the
  documentation (#833)
- ALMA: Fix to always use https as the archive now requires it. (#814, #828)
- ESASky: Fix various issues related to remote API changes. (#805, #817)
- ESASky: Corrected Herschel filter indexing. (#844)
- ESO: Fix picking issue with simple ``query_survey()`` queries. (#801)
- ESO: Fix FEROS and HARPS instrument queries. (#840)
- NRAO: Change default radius from 1 degree to 1 arcmin. (#813)

0.3.4 (2016-11-21)
------------------

- New tool: basic HITRAN queries support (#617)
- Fix #737, an issue with broken ALMA archive tables, via a hack (#775)
- Correct HEASARC tool, which was sending incorrect data to the server (#774)
- Fix NIST issue #714 which led to badly-parsed tables (#773)
- NRAO archive tool allows user logins and HTML-based queries (#767, #780)
- ALMA allows kwargs as input, and various small fixes (#785, #790, #782)
- XMatch caching bug fixed (#789)
- Various fixes to ESASky (#779, #772, #770)
- New tool: VAMDC-cdms interface (#658)
- Fix issue with exclude keyword in Splatalogue queries (#616)

0.3.3 (2016-10-11)
------------------

- Option to toggle the display of the download bar (#734)
- ESASKY - added new module for querying the ESASKY archive (#758, #763, #765)
- Refactor Splatalogue and XMatch to use the caching (#747, #751)
- Minor data updates to Splatalogue (#746, #754, #760)
- Fix parsing bug for ``_parse_radius`` in Simbad (#753)
- Multiple fixes to ensure Windows compatibility (#709, #726)
- Minor fixes to ESO to match upstream form changes (#729)

0.3.2 (2016-06-10)
------------------

- Update ESO tool to work with new web API (#696)
- Added new instruments for ESO: ``ambient_paranal`` and ``meteo_paranal``
  (#657)
- Fix problem with listed votable fields being truncated in SIMBAD (#654)
- SDSS remote API fixes (#690)
- ALMA file downloader will skip over, rather than crashing on, access denied
  (HTTP 401) errors (#687)
- Continued minor ALMA fixes (#655,#672,#687,#688)
- Splatalogue export limit bugfix (#673)
- SIMBAD flux_quality flag corrected to flux_qual (#680)
- VIZIER add a flag to return the query payload for debugging (#668)

0.3.1 (2016-01-19)
------------------

- Fix bug in xmatch service that required astropy tables to have exactly 2
  columns on input (#641)
- Fix NASA ADS, which had an internal syntax error (#602)
- Bugfix in NRAO queries: telescope config was parsed incorrectly (#629)
- IBE - added new module for locating data from PTF, WISE, and 2MASS from IRSA.
  See <http://irsa.ipac.caltech.edu/ibe/> for more information about IBE and
  <http://www.ptf.caltech.edu/page/ibe> for more information about PTF survey
  data in particular. (#450)

0.3.0 (2015-10-26)
------------------

- Fix ESO APEX project ID keyword (#591)
- Fix ALMA queries when accessing private data (#601)
- Allow data downloads to use the cache (#601)

0.2.6 (2015-07-23)
------------------

- ESO bugfixes for handling radio buttons (#560)
- ESO: added SPHERE to list (#551)
- ESO/ALMA test cleanup (#553)
- Allow ALMA project view (#554)
- Fix Splatalogue version keyword (#557)

0.2.4 (2015-03-27)
------------------

- Bugfix for ``utils.commons.send_request()``: Raise exception if error status
  is returned in the response. (#491)
- Update for ALMA Cycle 3 API change (#500)
- Added LCOGT Archive support (#537)
- Refactored LAMDA to match the standard API and added a critical density
  calculation utility (#546)

0.2.3 (2014-09-30)
------------------


- AstroResponse has been removed, which means that all cached objects will have
  new hashes.  You should clear your cache: for most users, that means
  ``rm -r ~/.astropy/cache/astroquery/`` (#418)
- In ESO and ALMA, default to *not* storing your password.  New keyword
  ``store_password=False``.  (#415)
- In ESO, fixed a form activation issue triggered in ESO ``retrieve_data()``,
  updated file download link triggered by server side change.
  More interesting, made ``username`` optional in ``login()``:
  instead, you can now configure your preferred ``username``.
  Finally, automatic login is now used by ``retrieve_data()``, if configured. (#420, #427)
- Bugfix for UKIDSS: Login now uses the correct session to retrieve the data
  (#425)
- ALMA - many new features, including selective file retrieval.  Fixes many errors that
  were unnoticed in the previous version (#433)
- ALMA - add ``help`` method and pass payload keywords on correctly.  Validate
  the payload before querying. (#438)

0.2.2 (2014-09-10)
------------------

- Support direct transmission of SQL queries to the SDSS server (#410)
- Added email/text job completion alert (#407) to the CosmoSim tool (#267).
- ESO archive now supports HARPS/FEROS reprocessed data queries (#412)
- IPython notebook checker in the ESO tool is now compatible with regular
  python (#413)
- Added new tool: ALMA archive query tool
  http://astroquery.readthedocs.io/en/latest/alma/alma.html
  (#411)
- setup script and installation fixes

0.2 (2014-08-17)
----------------

- New tools: ESO, GAMA, xmatch, skyview, OEC
- Consistent with astropy 0.4 API for coordinates
- Now uses the astropy affiliated template
- Python 3 compatibility dramatically improved
- Caching added and enhanced: the default cache directory is
  ``~/.astropy/cache/astroquery/[service_name]``
- Services with separate login pages can be accessed


0.1 (2013-09-19)
----------------

- Initial release.  Includes features!<|MERGE_RESOLUTION|>--- conflicted
+++ resolved
@@ -29,14 +29,10 @@
 - MAST: Fixing mrp_only but and changing default to False [#1238]
 - SPLATALOGUE: Minor - utils & tests updated to match upstream change [#1236]
 - FERMI: Switch to HTTPS [#1241]
-<<<<<<< HEAD
-- MAST: Add functionality for switching to auth.mast when it goes live [#1256]
-=======
 - utils: fix bug in ``parse_coordinates``, now strings that can be
   interpreted as coordinates are not sent through Sesame. When unit is not
   provided, degrees is now explicitely assumed. [#1252]
-
->>>>>>> d950234e
+- MAST: Add functionality for switching to auth.mast when it goes live [#1256]
 
 0.3.8 (2018-04-27)
 ------------------
