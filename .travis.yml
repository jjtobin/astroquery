--- conflicted
+++ resolved
@@ -10,11 +10,7 @@
         # The following versions are the 'default' for tests, unless
         # overidden underneath. They are defined here in order to save having
         # to repeat them for all configurations.
-<<<<<<< HEAD
         - NUMPY_VERSION=1.8
-=======
-        - NUMPY_VERSION=1.9
->>>>>>> b0607445
         - ASTROPY_VERSION=stable
         - CONDA_INSTALL='conda install -c astropy-ci-extras --yes'
         - PIP_INSTALL='pip install'
@@ -24,17 +20,11 @@
 matrix:
     include:
 
-<<<<<<< HEAD
         # Do a coverage test in Python 2. This requires the latest
         # development version of Astropy, which fixes some issues with
         # coverage testing in affiliated packages.
         - python: 2.7
           env: ASTROPY_VERSION=development SETUP_CMD='test --coverage'
-=======
-        # Do a coverage test in Python 2.
-        - python: 2.7
-          env: SETUP_CMD='test --coverage'
->>>>>>> b0607445
 
         # Check for sphinx doc build warnings - we do this first because it
         # may run for a long time
@@ -48,11 +38,6 @@
           env: ASTROPY_VERSION=development SETUP_CMD='test'
 
         # Try all python versions with the latest numpy
-<<<<<<< HEAD
-=======
-        - python: 2.6
-          env: SETUP_CMD='test'
->>>>>>> b0607445
         - python: 2.7
           env: SETUP_CMD='test'
         - python: 3.3
@@ -62,11 +47,8 @@
 
         # Try older numpy versions
         - python: 2.7
-<<<<<<< HEAD
-=======
           env: NUMPY_VERSION=1.8 SETUP_CMD='test'
         - python: 2.7
->>>>>>> b0607445
           env: NUMPY_VERSION=1.7 SETUP_CMD='test'
         - python: 2.7
           env: NUMPY_VERSION=1.6 SETUP_CMD='test'
@@ -82,12 +64,9 @@
     - export PATH=/home/travis/miniconda/bin:$PATH
     - conda update --yes conda
 
-<<<<<<< HEAD
-=======
     # UPDATE APT-GET LISTINGS
     - sudo apt-get update
 
->>>>>>> b0607445
     # DOCUMENTATION DEPENDENCIES
     - if [[ $SETUP_CMD == build_sphinx* ]]; then sudo apt-get install graphviz texlive-latex-extra dvipng; fi
 
@@ -110,26 +89,18 @@
     # conda for packages available through conda, or pip for any other
     # packages. You should leave the `numpy=$NUMPY_VERSION` in the `conda`
     # install since this ensures Numpy does not get automatically upgraded.
-<<<<<<< HEAD
     - if [[ $SETUP_CMD != egg_info ]]; then $CONDA_INSTALL numpy=$NUMPY_VERSION requests ; fi
     - if [[ ($SETUP_CMD != egg_info) && ($TRAVIS_PYTHON_VERSION == 2.7) ]]; then $CONDA_INSTALL numpy=$NUMPY_VERSION keyring ; fi
     - if [[ ($SETUP_CMD != egg_info) && ($TRAVIS_PYTHON_VERSION != 2.7) ]]; then $PIP_INSTALL keyring ; fi
     - if [[ $SETUP_CMD != egg_info ]]; then $CONDA_INSTALL numpy=$NUMPY_VERSION beautiful-soup ; fi
     - if [[ $SETUP_CMD != egg_info ]]; then $CONDA_INSTALL numpy=$NUMPY_VERSION html5lib ; fi
-=======
-    # - if [[ $SETUP_CMD != egg_info ]]; then $CONDA_INSTALL numpy=$NUMPY_VERSION ... ; fi
->>>>>>> b0607445
     # - if [[ $SETUP_CMD != egg_info ]]; then $PIP_INSTALL ...; fi
 
     # DOCUMENTATION DEPENDENCIES
     # build_sphinx needs sphinx and matplotlib (for plot_directive). Note that
     # this matplotlib will *not* work with py 3.x, but our sphinx build is
     # currently 2.7, so that's fine
-<<<<<<< HEAD
-    - if [[ $SETUP_CMD == build_sphinx* ]]; then $CONDA_INSTALL numpy=$NUMPY_VERSION Sphinx=1.2.2 matplotlib; fi
-=======
     - if [[ $SETUP_CMD == build_sphinx* ]]; then $CONDA_INSTALL numpy=$NUMPY_VERSION Sphinx matplotlib; fi
->>>>>>> b0607445
 
     # COVERAGE DEPENDENCIES
     - if [[ $SETUP_CMD == 'test --coverage' ]]; then $PIP_INSTALL coverage coveralls; fi
@@ -141,8 +112,4 @@
     # If coveralls.io is set up for this package, uncomment the line
     # below and replace "packagename" with the name of your package.
     # The coveragerc file may be customized as needed for your package.
-<<<<<<< HEAD
-    - if [[ $SETUP_CMD == 'test --coverage' ]]; then coveralls --rcfile='astroquery/tests/coveragerc'; fi
-=======
-    # - if [[ $SETUP_CMD == 'test --coverage' ]]; then coveralls --rcfile='packagename/tests/coveragerc'; fi
->>>>>>> b0607445
+    - if [[ $SETUP_CMD == 'test --coverage' ]]; then coveralls --rcfile='astroquery/tests/coveragerc'; fi